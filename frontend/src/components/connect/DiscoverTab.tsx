import { useState, useEffect } from 'react';
import { Project } from '@/types/project';
import dynamic from 'next/dynamic';
import { motion, AnimatePresence } from 'framer-motion';

// Import ProjectCard dynamically with SSR disabled to prevent hydration errors
const ProjectCard = dynamic(() => import('./ProjectCard'), { 
  ssr: false,
  loading: () => (
    <div className="bg-white rounded-xl shadow-lg p-8 w-full max-w-5xl" style={{ minHeight: '500px' }}>
      <div className="animate-pulse">
        <div className="h-10 bg-gray-200 rounded w-3/4 mb-4"></div>
        <div className="h-6 bg-gray-200 rounded w-1/2 mb-8"></div>
        <div className="h-40 bg-gray-200 rounded mb-8"></div>
        <div className="h-8 bg-gray-200 rounded w-1/4 mb-4"></div>
        <div className="flex flex-wrap gap-3 mb-8">
          <div className="h-10 bg-gray-200 rounded-full w-28"></div>
          <div className="h-10 bg-gray-200 rounded-full w-36"></div>
          <div className="h-10 bg-gray-200 rounded-full w-32"></div>
        </div>
      </div>
    </div>
  )
});

// Improved ClientOnly component with loading state
const ClientOnly = ({ children }: { children: React.ReactNode }) => {
  const [isClient, setIsClient] = useState(false);

  useEffect(() => {
    setIsClient(true);
  }, []);

  // Return null on first render to avoid hydration mismatch
  if (!isClient) {
    return (
      <div className="flex items-center justify-center min-h-[400px]">
        <div className="animate-pulse flex flex-col items-center">
          <div className="h-32 w-full bg-gray-200 rounded-md mb-4"></div>
          <div className="h-4 w-3/4 bg-gray-200 rounded-md mb-2"></div>
          <div className="h-4 w-1/2 bg-gray-200 rounded-md"></div>
        </div>
      </div>
    );
  }

  return <>{children}</>;
};

interface DiscoverTabProps {
  projects: Project[];
  onSaveProject: (project: Project) => void;
  onApplyProject: (project: Project) => void;
  onDeclineProject: (project: Project) => void;
  onUndoAction?: () => void;
}

const DiscoverTab = ({ 
  projects, 
  onSaveProject, 
  onApplyProject, 
  onDeclineProject,
  onUndoAction 
}: DiscoverTabProps) => {
  const [currentProjectIndex, setCurrentProjectIndex] = useState(0);
  const [swipeDirection, setSwipeDirection] = useState<'left' | 'right' | 'up' | null>(null);
  const [isTransitioning, setIsTransitioning] = useState(false);
  
  // Reset the current project index when the projects list changes
  useEffect(() => {
    setCurrentProjectIndex(0);
  }, [projects]);
  
  // Only access projects array if it exists
  const currentProject = projects && projects.length > 0 
    ? projects[currentProjectIndex] 
    : null;

  // Handle animation end
  useEffect(() => {
    if (!currentProject || !swipeDirection) return;
    
    setIsTransitioning(true);
    
    // For all actions, we need to wait for the full animation sequence to complete
    const timer = setTimeout(() => {
      // Process actions based on swipe direction
      if (swipeDirection === 'right') {
        onSaveProject(currentProject);
      } else if (swipeDirection === 'up') {
        onApplyProject(currentProject);
      } else if (swipeDirection === 'left') {
        onDeclineProject(currentProject);
      }
      
      // Reset direction to null
      setSwipeDirection(null);
      
      // Move to next project
      if (currentProjectIndex < projects.length - 1) {
        setCurrentProjectIndex(prev => prev + 1);
      } else {
        setCurrentProjectIndex(0);
      }
      
      setIsTransitioning(false);
    }, 400);
    
    return () => clearTimeout(timer);
  }, [swipeDirection, currentProject, currentProjectIndex, projects, onSaveProject, onApplyProject, onDeclineProject]);

  // Prevent actions while transitioning
  const handleDecline = () => {
    if (isTransitioning || !currentProject) return;
    setSwipeDirection('left');
  };

  const handleSave = () => {
    if (isTransitioning || !currentProject) return;
    setSwipeDirection('right');
  };

  const handleApply = () => {
    if (isTransitioning || !currentProject) return;
    setSwipeDirection('up');
  };

  // Handle undo action
  const handleUndo = () => {
    if (isTransitioning || !onUndoAction) return;
    onUndoAction();
  };

  // Handle empty projects case
  if (!projects || projects.length === 0) {
    return (
      <div className="w-full flex flex-col items-center justify-center" style={{ minHeight: '70vh' }}>
        <div className="text-center py-12">
          <p className="text-2xl text-gray-600 font-medium">No projects to show.</p>
          <p className="text-lg text-gray-500 mt-4">Check back later for new opportunities!</p>
          
          {/* Add undo button */}
          {onUndoAction && (
            <div className="mt-8 flex justify-center">
              <button
                onClick={onUndoAction}
                className="w-14 h-14 flex items-center justify-center bg-white text-purple-500 rounded-full shadow-md hover:bg-purple-50 transition-colors"
                aria-label="Undo last action"
              >
                <svg xmlns="http://www.w3.org/2000/svg" className="h-8 w-8" fill="none" viewBox="0 0 24 24" stroke="currentColor">
                  <path strokeLinecap="round" strokeLinejoin="round" strokeWidth={2} d="M3 10h10a8 8 0 018 8v2M3 10l6 6m-6-6l6-6" />
                </svg>
              </button>
            </div>
          )}
        </div>
      </div>
    );
  }

  return (
    <div className="w-full">
      <ClientOnly>
        <div className="flex flex-col items-center justify-center min-h-[600px] relative">
          {projects.length === 0 ? (
<<<<<<< HEAD
            <div className="bg-white rounded-xl shadow-md p-8 text-center w-full max-w-5xl">
              <h3 className="text-2xl font-semibold text-gray-800 mb-4">No More Projects</h3>
              <p className="text-gray-600 mb-6">
                {"You've gone through all available projects. Check back later for more opportunities!"}
              </p>
=======
            <div className="text-center p-8 bg-white rounded-lg shadow-md">
              <h3 className="text-xl font-semibold text-gray-800 mb-2">No More Projects</h3>
              <p className="text-gray-600">You've gone through all available projects. Check back later for more opportunities!</p>
>>>>>>> 2f38f0f6
              <button 
                onClick={() => window.location.reload()}
                className="px-4 py-2 bg-violet-600 text-white rounded-md hover:bg-violet-700 transition-colors mt-4"
              >
                Refresh Projects
              </button>
            </div>
          ) : (
            <>
              <AnimatePresence mode="wait">
                {currentProject && (
                  <ProjectCard
                    key={`project-${currentProject.id}`}
                    project={currentProject}
                    swipeDirection={swipeDirection}
                    onDecline={handleDecline}
                    onSave={handleSave}
                    onApply={handleApply}
                  />
                )}
              </AnimatePresence>
              
              <div className="flex space-x-4 mt-2">
                {/* Undo button */}
                <button
                  onClick={handleUndo}
                  disabled={isTransitioning || !onUndoAction}
                  className="flex items-center justify-center text-gray-600 hover:text-gray-800 transition-colors disabled:opacity-50 px-8 py-4"
                  aria-label="Undo last action"
                >
                  <svg xmlns="http://www.w3.org/2000/svg" className="h-8 w-8 mr-2" fill="none" viewBox="0 0 24 24" stroke="currentColor">
                    <path strokeLinecap="round" strokeLinejoin="round" strokeWidth={2} d="M3 10h10a8 8 0 018 8v2M3 10l6 6m-6-6l6-6" />
                  </svg>
                  Undo
                </button>
                
                {/* Save button */}
                <button
                  onClick={handleSave}
                  disabled={isTransitioning}
                  className="flex items-center justify-center text-gray-600 border border-gray-300 hover:text-gray-800 transition-colors disabled:opacity-50 px-8 py-4 rounded-md"
                  aria-label="Save project"
                >
                  <svg xmlns="http://www.w3.org/2000/svg" className="h-8 w-8 mr-2" fill="none" viewBox="0 0 24 24" stroke="currentColor">
                    <path strokeLinecap="round" strokeLinejoin="round" strokeWidth={2} d="M5 5a2 2 0 012-2h10a2 2 0 012 2v16l-7-3.5L5 21V5z" />
                  </svg>
                  Save for later
                </button>
                
                {/* Decline button */}
                <button
                  onClick={handleDecline}
                  disabled={isTransitioning}
                  className="flex items-center justify-center border border-red-500 text-red-500 rounded-md px-8 py-4 hover:bg-red-100 transition-colors disabled:opacity-50"
                  aria-label="Decline project"
                >
                  <svg xmlns="http://www.w3.org/2000/svg" className="h-8 w-8 mr-2" fill="none" viewBox="0 0 24 24" stroke="currentColor">
                    <path strokeLinecap="round" strokeLinejoin="round" strokeWidth={2} d="M6 18L18 6M6 6l12 12" />
                  </svg>
                  Decline
                </button>
                
                {/* Apply button */}
                <button
                  onClick={handleApply}
                  disabled={isTransitioning}
                  className="flex items-center justify-center bg-green-500 text-white rounded-md px-8 py-4 hover:bg-green-600 transition-colors disabled:opacity-50"
                  aria-label="Apply to project"
                >
                  <svg xmlns="http://www.w3.org/2000/svg" className="h-8 w-8 mr-2" fill="none" viewBox="0 0 24 24" stroke="currentColor">
                    <path strokeLinecap="round" strokeLinejoin="round" strokeWidth={2} d="M5 13l4 4L19 7" />
                  </svg>
                  Apply now
                </button>
              </div>
            </>
          )}
        </div>
      </ClientOnly>
    </div>
  );
};

// Export the component with dynamic import to prevent hydration issues
export default dynamic(() => Promise.resolve(DiscoverTab), { ssr: false }); <|MERGE_RESOLUTION|>--- conflicted
+++ resolved
@@ -163,17 +163,9 @@
       <ClientOnly>
         <div className="flex flex-col items-center justify-center min-h-[600px] relative">
           {projects.length === 0 ? (
-<<<<<<< HEAD
-            <div className="bg-white rounded-xl shadow-md p-8 text-center w-full max-w-5xl">
-              <h3 className="text-2xl font-semibold text-gray-800 mb-4">No More Projects</h3>
-              <p className="text-gray-600 mb-6">
-                {"You've gone through all available projects. Check back later for more opportunities!"}
-              </p>
-=======
             <div className="text-center p-8 bg-white rounded-lg shadow-md">
               <h3 className="text-xl font-semibold text-gray-800 mb-2">No More Projects</h3>
               <p className="text-gray-600">You've gone through all available projects. Check back later for more opportunities!</p>
->>>>>>> 2f38f0f6
               <button 
                 onClick={() => window.location.reload()}
                 className="px-4 py-2 bg-violet-600 text-white rounded-md hover:bg-violet-700 transition-colors mt-4"
