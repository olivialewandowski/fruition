--- conflicted
+++ resolved
@@ -7,10 +7,7 @@
   declineProject,
   getSavedProjects,
   getAppliedProjects,
-<<<<<<< HEAD
-=======
   undoLastAction
->>>>>>> 2f38f0f6
 } from "../services/connectService";
 import { getProjectsByIds } from "../services/projectsService";
 
@@ -175,7 +172,7 @@
       return res.status(500).json({
         success: false,
         message: "Failed to get applied projects",
-        error: error instanceof Error ? error.message : "Unknown error",
+        error: error instanceof Error ? error.message : "Unknown error"
       });
     }
   }
